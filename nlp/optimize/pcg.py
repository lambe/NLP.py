--- conflicted
+++ resolved
@@ -224,11 +224,7 @@
         if k > 0:
             self.log.info(self.fmt % (k, ry, pHp))
         else:
-<<<<<<< HEAD
             self.log.info(self.fmt0 % (k, ry))
-=======
-            self.log.info(" %-5d  %9.2e", k, ry)
->>>>>>> e3d416e8
 
         if k >= maxiter:
             self.status = 'max iter'

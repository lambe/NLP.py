--- conflicted
+++ resolved
@@ -22,10 +22,6 @@
     using files model.mod and data.dat (if available).
     The template will be given a temporary name.
     """
-<<<<<<< HEAD
-=======
-
->>>>>>> 5a6d1957
     # Create a temporary template file and write in a header.
     tmpname = tempfile.mktemp()
     template = open(tmpname, 'w')
@@ -46,11 +42,7 @@
     if data is not None:
         if data[-4:] == '.dat':
             data = data[:-4]
-<<<<<<< HEAD
-    template.write("data  %s.dat;\n" % data)
-=======
         template.write("data  %s.dat;\n" % data)
->>>>>>> 5a6d1957
     template.write("write g%s;\n" % model)
 
     # Finish off the template file.
@@ -106,13 +98,9 @@
 
         # Get basic info on problem
         self.minimize = (model.objtype == 0)
-<<<<<<< HEAD
-
+        (self._lin, self._nln, self._net) = model.get_CType()  # Constr. types
         # Constraint types
         (self._lin, self._nln, self._net) = model.get_CType()
-=======
-        (self._lin, self._nln, self._net) = model.get_CType()  # Constr. types
->>>>>>> 5a6d1957
         self._nlin = len(self.lin)       # number of linear  constraints
         self._nnln = len(self.nln)       # ...       nonlinear   ...
         self._nnet = len(self.net)       # ...       network   ...
@@ -131,23 +119,14 @@
         self.model._dealloc()
 
     def writesol(self, x, z, msg):
-<<<<<<< HEAD
-        """Write primal-dual solution and message msg to stub.sol."""
-=======
         """Write primal-dual solution and message msg to `stub.sol`."""
->>>>>>> 5a6d1957
         return self.model.ampl_sol(x, z, msg)
 
     # The following methods mirror the module functions defined in _amplpy.c.
 
     def obj(self, x, obj_num=0):
-<<<<<<< HEAD
-        """
-        Evaluate objective function value at x.
-=======
         """Evaluate objective function value at x.
 
->>>>>>> 5a6d1957
         Returns a floating-point number. This method changes the sign of the
         objective value if the problem is a maximization problem.
         """
@@ -164,13 +143,8 @@
         return f
 
     def grad(self, x, obj_num=0):
-<<<<<<< HEAD
-        """
-        Evaluate objective gradient at x.
-=======
         """Evaluate objective gradient at x.
 
->>>>>>> 5a6d1957
         Returns a Numpy array. This method changes the sign of the objective
         gradient if the problem is a maximization problem.
         """
@@ -182,22 +156,13 @@
         g = self.model.grad_obj(x)
         if self.scale_obj:
             g *= self.scale_obj
-<<<<<<< HEAD
-
-=======
->>>>>>> 5a6d1957
         if not self.minimize:
             g *= -1
         return g
 
     def sgrad(self, x):
-<<<<<<< HEAD
-        """
-        Evaluate sparse objective gradient at x.
-=======
         """Evaluate sparse objective gradient at x.
 
->>>>>>> 5a6d1957
         Returns a sparse vector. This method changes the sign of the objective
         gradient if the problem is a maximization problem.
         """
@@ -209,13 +174,8 @@
         return sg
 
     def cost(self):
-<<<<<<< HEAD
-        """
-        Evaluate sparse cost vector.
-=======
         """Evaluate sparse cost vector.
 
->>>>>>> 5a6d1957
         Useful when problem is a linear program.
         Return a sparse vector. This method changes the sign of the cost vector
         if the problem is a maximization problem.
@@ -228,13 +188,8 @@
         return sc
 
     def cons(self, x):
-<<<<<<< HEAD
-        """
-        Evaluate vector of constraints at x.
-=======
         """Evaluate vector of constraints at x.
 
->>>>>>> 5a6d1957
         Returns a Numpy array.
         The constraints appear in natural order. To order them as follows
 
@@ -251,13 +206,8 @@
         return c
 
     def icons(self, i, x):
-<<<<<<< HEAD
-        """
-        Evaluate value of i-th constraint at x.
-=======
         """Evaluate value of i-th constraint at x.
 
->>>>>>> 5a6d1957
         Returns a floating-point number.
         """
         ci = self.model.eval_ci(i, x)
@@ -266,13 +216,8 @@
         return ci
 
     def igrad(self, i, x):
-<<<<<<< HEAD
-        """
-        Evaluate dense gradient of i-th constraint at x.
-=======
         """Evaluate dense gradient of i-th constraint at x.
 
->>>>>>> 5a6d1957
         Returns a Numpy array.
         """
         gi = self.model.eval_gi(i, x)
@@ -281,13 +226,8 @@
         return gi
 
     def sigrad(self, i, x):
-<<<<<<< HEAD
-        """
-        Evaluate sparse gradient of i-th constraint at x.
-=======
         """Evaluate sparse gradient of i-th constraint at x.
 
->>>>>>> 5a6d1957
         Returns a sparse vector representing the sparse gradient
         in coordinate format.
         """
@@ -297,17 +237,10 @@
         return sci
 
     def irow(self, i):
-<<<<<<< HEAD
-        """
-        Evaluate sparse gradient of the linear part of the
-        i-th constraint. Useful to obtain constraint rows
-        when problem is a linear programming problem.
-=======
         """Evaluate sparse gradient of the linear part of the i-th constraint.
 
         Useful to obtain constraint rows when problem
         is a linear programming problem.
->>>>>>> 5a6d1957
         """
         sri = sv.SparseVector(self.n, self.model.eval_row(i))
         if self.scale_con is not None:
@@ -315,17 +248,10 @@
         return sri
 
     def A(self, *args, **kwargs):
-<<<<<<< HEAD
-        """
-        Evaluate sparse Jacobian of the linear part of the
-        constraints. Useful to obtain constraint matrix
-        when problem is a linear programming problem.
-=======
         """Evaluate sparse Jacobian of the linear part of the constraints.
 
         Useful to obtain constraint matrix when problem
         is a linear programming problem.
->>>>>>> 5a6d1957
         """
         store_zeros = kwargs.get('store_zeros', False)
         store_zeros = 1 if store_zeros else 0
@@ -335,13 +261,8 @@
         return (vals, rows, cols)
 
     def jac(self, x, *args, **kwargs):
-<<<<<<< HEAD
-        """
-        Evaluate sparse Jacobian of constraints at x.
-=======
         """Evaluate sparse Jacobian of constraints at x.
 
->>>>>>> 5a6d1957
         Returns a sparse matrix in coordinate format.
         """
         store_zeros = kwargs.get('store_zeros', False)
@@ -356,19 +277,11 @@
         Convenience function to evaluate the Jacobian matrix of the constraints
         reformulated as
 
-<<<<<<< HEAD
-            ci(x) = ai     for i in equalC
-            ci(x) - Li >= 0  for i in lowerC
-            ci(x) - Li >= 0  for i in rangeC
-            Ui - ci(x) >= 0  for i in upperC
-            Ui - ci(x) >= 0  for i in rangeC.
-=======
           ci(x) = ai     for i in equalC
           ci(x) - Li >= 0  for i in lowerC
           ci(x) - Li >= 0  for i in rangeC
           Ui - ci(x) >= 0  for i in upperC
           Ui - ci(x) >= 0  for i in rangeC.
->>>>>>> 5a6d1957
 
         The gradients of the general constraints appear in 'natural' order,
         i.e., in the order in which they appear in the problem. The gradients
@@ -406,13 +319,7 @@
 
     # Implement jop because AMPL models don't define jprod / jtprod.
     def jop(self, x, *args, **kwargs):
-<<<<<<< HEAD
-        """
-        Obtain Jacobian at x as a linear operator.
-        """
-=======
         """Jacobian at x as a linear operator."""
->>>>>>> 5a6d1957
         vals, rows, cols = self.jac(x, *args, **kwargs)
         return CoordLinearOperator(vals, rows, cols,
                                    nargin=self.nvar,
@@ -420,33 +327,15 @@
                                    symmetric=False)
 
     def hess(self, x, z=None, obj_num=0, *args, **kwargs):
-<<<<<<< HEAD
-        """
+        """Evaluate Hessian.
+
         Evaluate sparse lower triangular Lagrangian Hessian at (x, z).
-
-=======
-        """Evaluate Hessian.
-
-        Evaluate sparse lower triangular Lagrangian Hessian at (x, z).
->>>>>>> 5a6d1957
         By convention, the Lagrangian has the form L = f - c'z.
         """
         obj_weight = kwargs.get('obj_weight', 1.0)
         store_zeros = kwargs.get('store_zeros', False)
         store_zeros = 1 if store_zeros else 0
         if z is None:
-<<<<<<< HEAD
-                z = np.zeros(self.m)
-        vals, rows, cols = self.model.eval_H(x, z, obj_weight, store_zeros)
-        if self.scale_obj:
-                vals *= self.scale_obj
-        if not self.minimize:
-                vals *= -1
-        return (vals, rows, cols)
-
-    def hprod(self, x, z, v, **kwargs):
-        """
-=======
             z = np.zeros(self.m)
         vals, rows, cols = self.model.eval_H(x, z, obj_weight, store_zeros)
         if self.scale_obj:
@@ -458,7 +347,6 @@
     def hprod(self, x, z, v, **kwargs):
         """Hessian-vector product.
 
->>>>>>> 5a6d1957
         Evaluate matrix-vector product H(x,z) * v, where H is the Hessian of
         the Lagrangian evaluated at the primal-dual pair (x,z).
         Zero multipliers can be specified as an array of zeros or as `None`.
@@ -469,17 +357,10 @@
         objective or gradient were last evaluated.
 
         :keywords:
-<<<<<<< HEAD
-            :obj_weight: Add a weight to the Hessian of the objective function.
-                          By default, the weight is one. Setting it to zero
-                          allows to exclude the Hessian of the objective from
-                          the Hessian of the Lagrangian.
-=======
           :obj_weight: Add a weight to the Hessian of the objective function.
                  By default, the weight is one. Setting it to zero
                  allows to exclude the Hessian of the objective from
                  the Hessian of the Lagrangian.
->>>>>>> 5a6d1957
         """
         obj_weight = kwargs.get('obj_weight', 1.0)
         if z is None:
@@ -492,16 +373,9 @@
         return Hv
 
     def hiprod(self, x, i, v, **kwargs):
-<<<<<<< HEAD
-        """
-        Evaluate matrix-vector product Hi(x) * v.
+        """Constraint Hessian-vector product.
+
         Returns a Numpy array.
-
-=======
-        """Constraint Hessian-vector product.
-
-        Returns a Numpy array.
->>>>>>> 5a6d1957
         Bug: x is ignored. See hprod above.
         """
         z = np.zeros(self.m)
@@ -512,12 +386,8 @@
         return Hv
 
     def ghivprod(self, g, v, **kwargs):
-<<<<<<< HEAD
-        """
-=======
         """Evaluate individual dot products (g, Hi*v).
 
->>>>>>> 5a6d1957
         Evaluate the vector of dot products (g, Hi*v) where Hi is the Hessian
         of the i-th constraint, i=1..m.
         """
@@ -529,24 +399,14 @@
         return gHi
 
     def islp(self):
-<<<<<<< HEAD
-        """
-        Determines whether problem is a linear programming problem.
-        """
-=======
         """Determine whether problem is a linear programming problem."""
->>>>>>> 5a6d1957
         if self.model.nlo or self.model.nlc or self.model.nlnc:
             return False
         return True
 
     def set_x(self, x):
-<<<<<<< HEAD
-        """
-=======
         """Freeze independent variables.
 
->>>>>>> 5a6d1957
         Set `x` as current value for subsequent calls
         to :meth:`obj`, :meth:`grad`, :meth:`jac`, etc. If several
         of :meth:`obj`, :meth:`grad`, :meth:`jac`, ..., will be called with the
@@ -560,12 +420,8 @@
         return self.model.set_x(x)
 
     def unset_x(self):
-<<<<<<< HEAD
-        """
-=======
         """Release independent variables.
 
->>>>>>> 5a6d1957
         Reinstates the default behavior of :meth:`obj`, :meth:`grad`, `jac`,
         etc., which is to check whether their argument has changed since the
         last call.
@@ -583,10 +439,6 @@
         write('Number of nonzeros in Jacobian: %d\n' % self.nnzj)
         write('Number of nonzeros in Lagrangian Hessian: %d\n' % self.nnzh)
         if self.islp():
-<<<<<<< HEAD
-                write('This problem is a linear program.\n')
-=======
             write('This problem is a linear program.\n')
->>>>>>> 5a6d1957
 
         return